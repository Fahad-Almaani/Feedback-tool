package com.training.feedbacktool.config;

import org.springframework.context.annotation.Bean;
import org.springframework.context.annotation.Configuration;
import org.springframework.context.annotation.Profile;
import org.springframework.http.HttpMethod;
import org.springframework.security.config.annotation.method.configuration.EnableMethodSecurity;
import org.springframework.security.config.annotation.web.builders.HttpSecurity;
import org.springframework.security.config.annotation.web.configurers.AbstractHttpConfigurer;
import org.springframework.security.config.http.SessionCreationPolicy;
import org.springframework.security.core.userdetails.User;
import org.springframework.security.core.userdetails.UserDetails;
import org.springframework.security.core.userdetails.UserDetailsService;
import org.springframework.security.crypto.bcrypt.BCryptPasswordEncoder;
import org.springframework.security.crypto.password.PasswordEncoder;
import org.springframework.security.provisioning.InMemoryUserDetailsManager;
import org.springframework.security.web.SecurityFilterChain;
import org.springframework.security.web.authentication.UsernamePasswordAuthenticationFilter;

@Configuration
@EnableMethodSecurity
public class SecurityConfig {

    private final JwtAuthenticationFilter jwtAuthenticationFilter;

    public SecurityConfig(JwtAuthenticationFilter jwtAuthenticationFilter) {
        this.jwtAuthenticationFilter = jwtAuthenticationFilter;
    }

    @Bean
    SecurityFilterChain securityFilterChain(HttpSecurity http) throws Exception {
        http
                // Use the CORS bean from CorsConfig (do NOT redeclare a bean here)
                .cors(cors -> {})
                .csrf(AbstractHttpConfigurer::disable)
                .sessionManagement(sm -> sm.sessionCreationPolicy(SessionCreationPolicy.STATELESS))
                .authorizeHttpRequests(auth -> auth
<<<<<<< HEAD
                        .requestMatchers("/actuator/**", "/users/create", "/auth/login").permitAll()
                        .requestMatchers("/surveys/*/public").permitAll() // Allow public survey access
                        .requestMatchers("/auth/logout").authenticated() 
                        .anyRequest().authenticated())
=======
                        // Allow CORS preflight
                        .requestMatchers(HttpMethod.OPTIONS, "/**").permitAll()

                        // Public endpoints
                        .requestMatchers("/actuator/**").permitAll()
                        .requestMatchers("/users/create").permitAll()
                        .requestMatchers("/auth/login").permitAll()
                        .requestMatchers("/public/**").permitAll()   // <-- important for your two public APIs

                        // Everything else requires JWT
                        .anyRequest().authenticated()
                )
>>>>>>> 8f662765
                // Register JWT filter BEFORE UsernamePasswordAuthenticationFilter
                .addFilterBefore(jwtAuthenticationFilter, UsernamePasswordAuthenticationFilter.class);

        return http.build();
    }

    @Bean
    public PasswordEncoder passwordEncoder() {
        return new BCryptPasswordEncoder();
    }

    // Optional dev-only in-memory user
    @Bean
    @Profile("dev")
    UserDetailsService users() {
        UserDetails admin = User.withUsername("admin")
                .password("{noop}admin")
                .roles("ADMIN")
                .build();
        return new InMemoryUserDetailsManager(admin);
    }
}<|MERGE_RESOLUTION|>--- conflicted
+++ resolved
@@ -35,12 +35,12 @@
                 .csrf(AbstractHttpConfigurer::disable)
                 .sessionManagement(sm -> sm.sessionCreationPolicy(SessionCreationPolicy.STATELESS))
                 .authorizeHttpRequests(auth -> auth
-<<<<<<< HEAD
+
                         .requestMatchers("/actuator/**", "/users/create", "/auth/login").permitAll()
                         .requestMatchers("/surveys/*/public").permitAll() // Allow public survey access
                         .requestMatchers("/auth/logout").authenticated() 
                         .anyRequest().authenticated())
-=======
+
                         // Allow CORS preflight
                         .requestMatchers(HttpMethod.OPTIONS, "/**").permitAll()
 
@@ -53,7 +53,7 @@
                         // Everything else requires JWT
                         .anyRequest().authenticated()
                 )
->>>>>>> 8f662765
+
                 // Register JWT filter BEFORE UsernamePasswordAuthenticationFilter
                 .addFilterBefore(jwtAuthenticationFilter, UsernamePasswordAuthenticationFilter.class);
 
