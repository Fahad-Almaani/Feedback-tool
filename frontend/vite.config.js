import { defineConfig } from 'vite'
import react from '@vitejs/plugin-react-swc'
import tailwindcss from "@tailwindcss/vite";
<<<<<<< HEAD

=======
>>>>>>> 81ee5153
// https://vite.dev/config/
export default defineConfig({
  plugins: [react(), tailwindcss()],
});<|MERGE_RESOLUTION|>--- conflicted
+++ resolved
@@ -1,10 +1,6 @@
 import { defineConfig } from 'vite'
 import react from '@vitejs/plugin-react-swc'
 import tailwindcss from "@tailwindcss/vite";
-<<<<<<< HEAD
-
-=======
->>>>>>> 81ee5153
 // https://vite.dev/config/
 export default defineConfig({
   plugins: [react(), tailwindcss()],
