--- conflicted
+++ resolved
@@ -1,9 +1,3 @@
-<<<<<<< HEAD
-import { useState } from 'react'
-
-
-function App() {
-=======
 import { BrowserRouter, Routes, Route, Navigate } from 'react-router-dom'
 import Login from './pages/Login/Login'
 // import './App.css'
@@ -65,20 +59,16 @@
     </div>
   )
 }
->>>>>>> 34e0397c
 
 function NotFound() {
   return (
-<<<<<<< HEAD
     <>
-    </>
-=======
     <div style={{ padding: '2rem', textAlign: 'center' }}>
       <h1>404 - Page Not Found</h1>
       <p>The page you're looking for doesn't exist.</p>
       <a href="/login">Go to Login</a>
     </div>
->>>>>>> 34e0397c
+</>
   )
 }
 
