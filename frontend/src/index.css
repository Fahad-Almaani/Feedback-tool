<<<<<<< HEAD
<<<<<<< HEAD
<<<<<<< HEAD
@import "tailwindcss";

=======
@import "tailwindcss";
>>>>>>> 81ee5153c1011bfc5f5667c5462e9d0f87fceab2
=======

@import "tailwindcss";
>>>>>>> 17537b4436d464dde29d53a2888ca4c8d9c5d570
=======
/* Global Theme Variables */
@import url("https://fonts.googleapis.com/css2?family=Inter:wght@300;400;500;600;700&display=swap");
@import "tailwindcss";

/* CSS Variables - Global Theme */
:root {
  /* Colors */
  --primary-gradient: linear-gradient(135deg, #667eea 0%, #764ba2 100%);
  --secondary-gradient: linear-gradient(135deg, #f093fb 0%, #f5576c 100%);
  --accent-gradient: linear-gradient(135deg, #4facfe 0%, #00f2fe 100%);
  --success-gradient: linear-gradient(135deg, #43e97b 0%, #38f9d7 100%);

  --primary-color: #667eea;
  --secondary-color: #764ba2;
  --accent-color: #4facfe;
  --success-color: #43e97b;
  --error-color: #ff6b6b;
  --warning-color: #feca57;

  --text-primary: #2d3748;
  --text-secondary: #718096;
  --text-light: #a0aec0;
  --text-white: #ffffff;

  --bg-primary: #ffffff;
  --bg-secondary: #f7fafc;
  --bg-tertiary: #edf2f7;
  --bg-overlay: rgba(255, 255, 255, 0.9);

  --border-color: #e2e8f0;
  --border-focus: #667eea;

  /* Shadows */
  --shadow-sm: 0 1px 3px rgba(0, 0, 0, 0.1);
  --shadow-md: 0 4px 6px rgba(0, 0, 0, 0.1);
  --shadow-lg: 0 10px 15px rgba(0, 0, 0, 0.1);
  --shadow-xl: 0 20px 25px rgba(0, 0, 0, 0.1);
  --shadow-2xl: 0 25px 50px rgba(0, 0, 0, 0.15);

  /* Border Radius */
  --radius-sm: 0.375rem;
  --radius-md: 0.5rem;
  --radius-lg: 0.75rem;
  --radius-xl: 1rem;
  --radius-2xl: 1.5rem;

  /* Spacing */
  --space-xs: 0.5rem;
  --space-sm: 1rem;
  --space-md: 1.5rem;
  --space-lg: 2rem;
  --space-xl: 3rem;
  --space-2xl: 4rem;

  /* Typography */
  --font-family: "Inter", -apple-system, BlinkMacSystemFont, "Segoe UI", Roboto,
    sans-serif;
  --font-size-xs: 0.75rem;
  --font-size-sm: 0.875rem;
  --font-size-base: 1rem;
  --font-size-lg: 1.125rem;
  --font-size-xl: 1.25rem;
  --font-size-2xl: 1.5rem;
  --font-size-3xl: 1.875rem;
  --font-size-4xl: 2.25rem;

  /* Transitions */
  --transition-fast: 0.15s ease;
  --transition-normal: 0.3s ease;
  --transition-slow: 0.5s ease;
}

/* Global Reset and Base Styles */
* {
  margin: 0;
  padding: 0;
  box-sizing: border-box;
}

body {
  font-family: var(--font-family);
  line-height: 1.6;
  color: var(--text-primary);
  background: var(--bg-secondary);
}

/* Global Focus Styles for Accessibility */
button:focus,
input:focus,
select:focus,
textarea:focus,
a:focus {
  outline: 2px solid var(--primary-color);
  outline-offset: 2px;
}

/* High Contrast Mode Support */
@media (prefers-contrast: high) {
  :root {
    --border-color: #000000;
    --text-light: #000000;
    --text-secondary: #000000;
  }
}

/* Reduced Motion Support */
@media (prefers-reduced-motion: reduce) {
  *,
  *::before,
  *::after {
    animation-duration: 0.01ms !important;
    animation-iteration-count: 1 !important;
    transition-duration: 0.01ms !important;
  }
}
>>>>>>> 85b1c40f
<|MERGE_RESOLUTION|>--- conflicted
+++ resolved
@@ -1,16 +1,3 @@
-<<<<<<< HEAD
-<<<<<<< HEAD
-<<<<<<< HEAD
-@import "tailwindcss";
-
-=======
-@import "tailwindcss";
->>>>>>> 81ee5153c1011bfc5f5667c5462e9d0f87fceab2
-=======
-
-@import "tailwindcss";
->>>>>>> 17537b4436d464dde29d53a2888ca4c8d9c5d570
-=======
 /* Global Theme Variables */
 @import url("https://fonts.googleapis.com/css2?family=Inter:wght@300;400;500;600;700&display=swap");
 @import "tailwindcss";
@@ -125,5 +112,4 @@
     animation-iteration-count: 1 !important;
     transition-duration: 0.01ms !important;
   }
-}
->>>>>>> 85b1c40f
+}