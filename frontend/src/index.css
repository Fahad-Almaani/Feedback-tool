--- conflicted
+++ resolved
@@ -1,5 +1,2 @@
-<<<<<<< HEAD
-@import "tailwindcss";
-=======
-@import "tailwindcss";
->>>>>>> 81ee5153
+
+@import "tailwindcss";