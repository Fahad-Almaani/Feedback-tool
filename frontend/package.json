--- conflicted
+++ resolved
@@ -10,11 +10,7 @@
     "preview": "vite preview"
   },
   "dependencies": {
-<<<<<<< HEAD
     "@tailwindcss/vite": "^4.1.12",
-=======
-    "@tailwindcss/vite": "^4.1.11",
->>>>>>> 81ee5153
     "react": "^19.1.1",
     "react-dom": "^19.1.1",
     "react-router-dom": "^7.8.0",
